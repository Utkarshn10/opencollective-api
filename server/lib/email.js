import config from 'config';
import _, { isArray, pick } from 'lodash';
import Promise from 'bluebird';
import juice from 'juice';
import nodemailer from 'nodemailer';
import debugLib from 'debug';
import templates from './emailTemplates';
import activities from '../constants/activities';
import {isEmailInternal} from './utils';
import crypto from 'crypto';
import fs from 'fs';
const debug = debugLib('email');

const render = (template, data) => {

  let text, filepath;
  data.imageNotSvg = data.collective && data.collective.image && !data.collective.image.endsWith('.svg');
  data = _.merge({}, data);
  delete data.config;
  data.config = { host: config.host };

  // sets paypalEmail for purpose of email templates
  if (data.user) {
    data.user.paypalEmail = data.user.paypalEmail || data.user.email;
  }
  
  if (templates[`${template}.text`]) {
    text = templates[`${template}.text`](data);
  }
  const html = juice(templates[template](data));
  const recipient = _.get(data, 'recipient.dataValues') || data.recipient || {};
  const slug = data.collective && data.collective.slug || recipient.slug || recipient.email && recipient.email.substr(0, recipient.email.indexOf('@')) || recipient.substr && recipient.substr(0, recipient.indexOf('@'));

  // When in preview mode, we export an HTML version of the email in `/tmp/:template.:slug.html`
  if (process.env.DEBUG && process.env.DEBUG.match(/preview/)) {
    filepath = `/tmp/${template}.${slug}.html`;
    const script = `<script>data=${JSON.stringify(data)};</script>`;
    fs.writeFileSync(filepath, `${html}\n\n${script}`);
    console.log(`Preview email template: file://${filepath}`);
    if (text) {
      filepath = `/tmp/${template}.${slug}.txt`;
      fs.writeFileSync(filepath, text);
      console.log(`Preview email template: file://${filepath}`);
    }
  }

  // When in development mode, we log the data used to compile the template
  // (useful to get login token without sending an email)
  debug(`Rendering ${template} with data`, data);

  return {text, html};
};

const generateUnsubscribeToken = (email, collectiveSlug, type) => {
  const uid = `${email}.${collectiveSlug || 'any'}.${type}.${config.keys.opencollective.secret}`;
  const token = crypto.createHash('md5').update(uid).digest("hex");
  return token;
}

/*
 * Gets the body from a string (usually a template)
 */
const getTemplateAttributes = (str) => {
  let index = 0;
  const lines = str.split('\n');
  const attributes = {};
  let tokens;
  do {
    tokens = lines[index++].match(/^([a-z]+):(.+)/i);
    if (tokens) {
      attributes[tokens[1].toLowerCase()] = tokens[2].replace(/<br( \/)?>/g,'\n').trim();
    }
  } while (tokens);

  attributes.body = lines.slice(index).join('\n').trim();
  return attributes;
};

/*
 * sends an email message to a recipient with given subject and body
 */
const sendMessage = (recipients, subject, html, options = {}) => {
  options.bcc = options.bcc || `emailbcc@opencollective.com`;

  if (!_.isArray(recipients)) recipients = [ recipients ];

  recipients = recipients.filter(recipient => {
    if (!recipient || !recipient.match(/.+@.+\..+/)) {
      debug(`${recipient} is an invalid email address, skipping`);
      return false;
    }
    // if not in production, only send out emails to bcc'd opencollective address
    if (process.env.NODE_ENV !== 'production' && !isEmailInternal(recipient)) {
      debug(`${recipient} is an external email address, skipping in development environment`);
      return false;
    } else {
      return true;
    }
  });

  if (process.env.NODE_ENV === 'staging') {
    subject = `[STAGING] ${subject}`;
  } else if (process.env.NODE_ENV !== 'production') {
    subject = `[TESTING] ${subject}`;
  }

  if (process.env.ONLY) {
    debug("Only sending email to ", process.env.ONLY);
    recipients = [process.env.ONLY];
  }

  debug(`sending email to ${recipients.join(', ')}`);
  if (recipients.length === 0) {
    debug("No recipient to send to, only sending to bcc", options.bcc);
  }

  if (config.mailgun.user) {
    const mailgun = nodemailer.createTransport({
      service: 'Mailgun',
      auth: {
        user: config.mailgun.user,
        pass: config.mailgun.password
      }
    });

    return new Promise((resolve, reject) => {
      let to;
      if (recipients.length > 0) {
        to = recipients.join(', ');
      }
      if (process.env.NODE_ENV !== 'production') {
        to = `emailbcc+${to.replace(/@/g, '-at-')}@opencollective.com`;
      }
      const from = options.from || config.email.from;
      const cc = options.cc;
      const bcc = options.bcc;
      const text = options.text;
      const attachments = options.attachments;
      const headers = { 'o:tag': options.tag, 'X-Mailgun-Dkim': 'yes' };
      debug("mailgun> sending email to ", to,"bcc", bcc, "text", text);

      mailgun.sendMail({ from, cc, to, bcc, subject, text, html, headers, attachments }, (err, info) => {
        if (err) {
          return reject(err);
        } else {
          return resolve(info);
        }
      })
    });
  } else {
    console.warn("Warning: No email sent - Mailgun is not configured");
    return Promise.resolve();
  }
};

/**
 * Get the label to unsubscribe from the email notification
 * Shown in the footer of the email following "To unsubscribe from "
 */
const getNotificationLabel = (template, recipients) => {
  
  if (!isArray(recipients)) recipients = [recipients];

  template = template.replace('.text', '');

  const notificationTypeLabels = {
    'email.approve': 'notifications of new emails pending approval',
    'email.message': `the ${recipients[0].substr(0, recipients[0].indexOf('@'))} mailing list`,
    'collective.order.created': 'notifications of new donations for this collective',
    'collective.expense.created': 'notifications of new expenses submitted to this collective',
    'collective.monthlyreport': 'monthly reports for collectives',
    'collective.member.created': 'notifications of new members',
    'host.monthlyreport': 'monthly reports for host',
    'host.yearlyreport': 'yearly reports for host',
    'collective.transaction.created': 'notifications of new transactions for this collective',
    'user.monthlyreport': 'monthly reports for backers',
    'user.yearlyreport': 'yearly reports'
  }

  return notificationTypeLabels[template];
};

/*
 * Given a template, recipient and data, generates email.
 */
const generateEmailFromTemplate = (template, recipient, data, options = {}) => {

  const slug = _.get(data, 'collective.slug') || 'undefined';

  // If we are sending the same email to multiple recipients, it doesn't make sense to allow them to unsubscribe
  if (!_.isArray(recipient)) {
    data.notificationTypeLabel = getNotificationLabel(template, recipient);
    data.unsubscribeUrl = `${config.host.website}/api/services/email/unsubscribe/${encodeURIComponent(options.bcc || recipient)}/${slug}/${options.type || template}/${generateUnsubscribeToken(options.bcc || recipient, slug, options.type || template)}`;
  }

  if (template === 'ticket.confirmed') {
    if (slug === 'sustainoss')
      template += '.sustainoss';
  }
  if (template.match(/^host\.(monthly|yearly)report$/)) {
    template = 'host.report';
  }
  if (template === 'donationmatched') {
    if (slug.match(/wwcode/))
      template += '.wwcode';
  }
  if (template === 'thankyou') {
    if (slug.match(/wwcode/))
      template += '.wwcode';
<<<<<<< HEAD

    if (_.contains(['chsf', 'kendraio', 'brusselstogether', 'sustainoss', 'ispcwa'], data.collective.slug)) {
      template = `thankyou.${data.collective.slug}`;
    }

    if (_.contains(['laprimaire', 'lesbarbares', 'nuitdebout', 'enmarchebe'], data.collective.slug)) {
      template += '.fr';

      if (data.collective.slug === 'laprimaire') {
=======
    if (data.collective.name.match(/ispcwa/i))
      template += '.ispcwa';
    if (slug === 'kendraio')
      template = 'thankyou.kendraio';
    if (slug === 'brusselstogether')
      template = 'thankyou.brusselstogether';
    if (slug === 'sustainoss')
      template = 'thankyou.sustainoss';
    if (_.contains(['lesbarbares', 'nuitdebout', 'laprimaire', 'enmarchebe'], slug)) {
      template += '.fr';

      if (slug === 'laprimaire')
>>>>>>> daf36423
        template = 'thankyou.laprimaire';
      }

      // xdamman: hack
      switch (data.interval) {
        case 'month':
          data.interval = 'mois';
          break;
        case 'year':
          data.interval = 'an';
          break;
      }
    }
  }

  if (template === 'collective.transaction.created') {
    template = (data.transaction.amount > 0) ? 'collective.order.created' : 'collective.expense.paid';
    if (data.user && data.user.twitterHandle) {
      const collectiveMention = (data.collective.twitterHandle) ? `@${data.collective.twitterHandle}` : data.collective.name;
      const text = `Hi @${data.user.twitterHandle} thanks for your donation to ${collectiveMention} https://opencollective.com/${slug} 🎉😊`;
      data.tweet = {
        text,
        encoded: encodeURIComponent(text)
      };
    }
  }

  data.config = pick(config, ['host']);
  data.utm = `utm_source=opencollective&utm_campaign=${template}&utm_medium=email`;

  if (!templates[template]) {
    return Promise.reject(new Error(`Invalid email template: ${template}`));
  }
  return Promise.resolve(render(template, data));
};

/*
 * Given a template, recipient and data, generates email and sends it.
 * Deprecated. Should use sendMessageFromActivity() for sending new emails.
 */
const generateEmailFromTemplateAndSend = (template, recipient, data, options = {}) => {
  if (!recipient) {
    return Promise.reject("No recipient");
  }
  return generateEmailFromTemplate(template, recipient, data, options)
    .then(renderedTemplate => {
      const attributes = getTemplateAttributes(renderedTemplate.html);
      options.text = renderedTemplate.text;
      options.tag = template;
      return emailLib.sendMessage(recipient, attributes.subject, attributes.body, options)
    });
};

/*
 * Given an activity, it sends out an email to the right people and right template
 */
const sendMessageFromActivity = (activity, notification) => {
  const data = activity.data;
  const userEmail = notification && notification.User ? notification.User.email : activity.data.user.email;

  switch (activity.type) {
    case activities.COLLECTIVE_TRANSACTION_CREATED:
      return generateEmailFromTemplateAndSend('collective.transaction.created', userEmail, data);

    case activities.COLLECTIVE_MEMBER_CREATED:
      return generateEmailFromTemplateAndSend('collective.member.created', userEmail, data);

    case activities.COLLECTIVE_EXPENSE_CREATED:
      data.actions = {
        approve: notification.User.generateLoginLink(`/${data.collective.slug}/expenses/${data.expense.id}/approve`),
        reject: notification.User.generateLoginLink(`/${data.collective.slug}/expenses/${data.expense.id}/reject`)
      };
      return generateEmailFromTemplateAndSend('collective.expense.created', userEmail, data);

    case activities.COLLECTIVE_EXPENSE_APPROVED:
      data.actions = {
        viewExpenseUrl: notification.User.generateLoginLink(`/${data.collective.slug}/transactions/expenses#exp${data.expense.id}`)
      }
      return generateEmailFromTemplateAndSend('collective.expense.approved.for.host', userEmail, data);

    case activities.COLLECTIVE_CREATED:
      return generateEmailFromTemplateAndSend('collective.created', userEmail, data);

    case activities.SUBSCRIPTION_CANCELED:
      return generateEmailFromTemplateAndSend('subscription.canceled', userEmail, data, { cc: `info@${data.collective.slug}.opencollective.com` });

    default:
      return Promise.resolve();
  }
}

const emailLib = {
  render,
  getTemplateAttributes,
  sendMessage,
  generateEmailFromTemplate,
  send: generateEmailFromTemplateAndSend,
  sendMessageFromActivity
};

export default emailLib;<|MERGE_RESOLUTION|>--- conflicted
+++ resolved
@@ -207,30 +207,15 @@
   if (template === 'thankyou') {
     if (slug.match(/wwcode/))
       template += '.wwcode';
-<<<<<<< HEAD
-
-    if (_.contains(['chsf', 'kendraio', 'brusselstogether', 'sustainoss', 'ispcwa'], data.collective.slug)) {
-      template = `thankyou.${data.collective.slug}`;
-    }
-
-    if (_.contains(['laprimaire', 'lesbarbares', 'nuitdebout', 'enmarchebe'], data.collective.slug)) {
+
+    if (_.contains(['chsf', 'kendraio', 'brusselstogether', 'sustainoss', 'ispcwa'], slug)) {
+      template = `thankyou.${slug}`;
+    }
+
+    if (_.contains(['laprimaire', 'lesbarbares', 'nuitdebout', 'enmarchebe'], slug)) {
       template += '.fr';
 
-      if (data.collective.slug === 'laprimaire') {
-=======
-    if (data.collective.name.match(/ispcwa/i))
-      template += '.ispcwa';
-    if (slug === 'kendraio')
-      template = 'thankyou.kendraio';
-    if (slug === 'brusselstogether')
-      template = 'thankyou.brusselstogether';
-    if (slug === 'sustainoss')
-      template = 'thankyou.sustainoss';
-    if (_.contains(['lesbarbares', 'nuitdebout', 'laprimaire', 'enmarchebe'], slug)) {
-      template += '.fr';
-
-      if (slug === 'laprimaire')
->>>>>>> daf36423
+      if (slug === 'laprimaire') {
         template = 'thankyou.laprimaire';
       }
 
