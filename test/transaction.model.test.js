import {expect} from 'chai';
import sinon from 'sinon';
import * as utils from '../test/utils';
import roles from '../server/constants/roles';
import models from '../server/models';

const {Transaction} = models;

const userData = utils.data('user1');
const groupData = utils.data('group1');
const transactionsData = utils.data('transactions1').transactions;

describe('transaction model', () => {

  let user, group;

  beforeEach(() => utils.resetTestDB());

  beforeEach('create user', () => models.User.create(userData).tap(u => user = u));

  beforeEach('create group2 and add user as host', () =>
    models.Group.create(groupData)
      .tap(g => group = g)
      .then(() => group.addUserWithRole(user, roles.HOST)));

<<<<<<< HEAD
  it('isExpense is true if the amount is negative', done => {
    Transaction.create({
      amount: -1000
    })
    .then(transaction => {
      expect(transaction.info.isExpense).to.be.true;
      expect(transaction.info.isDonation).to.be.false;
      expect(transaction.info.uuid).to.match(/^[0-9A-F]{8}-[0-9A-F]{4}-4[0-9A-F]{3}-[89AB][0-9A-F]{3}-[0-9A-F]{12}$/i);
      done();
    })
    .catch(done);
  });

=======
>>>>>>> 6ed53c71
  it('get the host', (done) => {
    Transaction.create({
      GroupId: group.id,
      amount: 10000
    })
    .then(transaction => transaction.getHost())
    .then(host => {
      expect(host.id).to.equal(user.id);
      done();
    })
  });

  it('createFromPayload creates a new Transaction', done => {
    Transaction.createFromPayload({
      transaction: transactionsData[7],
      user,
      group
    })
    .then(() => {
      Transaction.findAll()
      .then(transactions => {
        expect(transactions.length).to.equal(1);
        done();
      })
    })
    .catch(done);
  })

  let createActivitySpy;

  before(() => {
    createActivitySpy = sinon.spy(Transaction, 'createActivity');
  });

  beforeEach(() => createActivitySpy.reset());

  after(() => createActivitySpy.restore());

  it('createFromPayload() generates a new activity', (done) => {

    Transaction.createFromPayload({
      transaction: transactionsData[7],
      user,
      group
    })
    .then(transaction => {
      expect(transaction.GroupId).to.equal(group.id);
      expect(createActivitySpy.lastCall.args[0]).to.equal(transaction);
      done();
    })
    .catch(done);
  });
});<|MERGE_RESOLUTION|>--- conflicted
+++ resolved
@@ -2,6 +2,8 @@
 import sinon from 'sinon';
 import * as utils from '../test/utils';
 import roles from '../server/constants/roles';
+import { type } from '../server/constants/transactions';
+
 import models from '../server/models';
 
 const {Transaction} = models;
@@ -23,22 +25,18 @@
       .tap(g => group = g)
       .then(() => group.addUserWithRole(user, roles.HOST)));
 
-<<<<<<< HEAD
-  it('isExpense is true if the amount is negative', done => {
+  it('type and uuid automatically generated', done => {
     Transaction.create({
       amount: -1000
     })
     .then(transaction => {
-      expect(transaction.info.isExpense).to.be.true;
-      expect(transaction.info.isDonation).to.be.false;
+      expect(transaction.info.type).to.equal(type.EXPENSE);
       expect(transaction.info.uuid).to.match(/^[0-9A-F]{8}-[0-9A-F]{4}-4[0-9A-F]{3}-[89AB][0-9A-F]{3}-[0-9A-F]{12}$/i);
       done();
     })
     .catch(done);
   });
 
-=======
->>>>>>> 6ed53c71
   it('get the host', (done) => {
     Transaction.create({
       GroupId: group.id,
