--- conflicted
+++ resolved
@@ -23,35 +23,7 @@
 
 <div class="CollectiveCards">
 {{#each relatedGroups}}
-<<<<<<< HEAD
-{{> collectivecard}}
-=======
-<a href="{{publicUrl}}">
-  <div class="CollectiveCard">
-    <div>
-      <div class='CollectiveCard-head' style="background-image:url('{{resizeImage backgroundImage width=320}}');{{#if settings.style.hero.cover.background}}background-color:{{settings.style.hero.cover.background}};{{/if}}">
-        <center><img src="{{resizeImage logo width=240}}" height="64" /></center>
-      </div>
-      <div class='CollectiveCard-body'>
-        <div class='CollectiveCard-name'>{{name}}</div>
-        <div class='CollectiveCard-description'>{{mission}}</div>
-      </div>
-      <div class='CollectiveCard-footer'>
-        <div class='clearfix mt2'>
-          <div class='CollectiveCard-metric'>
-            <div class='CollectiveCard-metric-value'>{{contributorsCount}}</div>
-            <div class='CollectiveCard-metric-label'>contributors</div>
-          </div>
-          <div class='CollectiveCard-metric'>
-            <div class='CollectiveCard-metric-value'>{{currency yearlyIncome currency=currency precision=0}}</div>
-            <div class='CollectiveCard-metric-label'>annual budget</div>
-          </div>
-        </div>
-      </div>
-    </div>
-  </div>
-</a>
->>>>>>> 5088cfc6
+  {{> collectivecard}}
 {{/each}}
 </div>
 
